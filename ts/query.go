--- conflicted
+++ resolved
@@ -680,8 +680,7 @@
 // the same time. The returned string slices contains a list of all sources for
 // the metric which were aggregated to produce the result.
 func (db *DB) Query(
-<<<<<<< HEAD
-	query tspb.Query, queryResolution Resolution, sampleDuration, startNanos, endNanos int64,
+	ctx context.Context, query tspb.Query, queryResolution Resolution, sampleDuration, startNanos, endNanos int64,
 ) ([]tspb.TimeSeriesDatapoint, []string, error) {
 	// Verify that sampleDuration is a multiple of
 	// queryResolution.SampleDuration().
@@ -702,12 +701,6 @@
 
 	// Normalize startNanos to a sampleDuration boundary.
 	startNanos -= startNanos % sampleDuration
-=======
-	ctx context.Context, query tspb.Query, r Resolution, startNanos, endNanos int64,
-) ([]tspb.TimeSeriesDatapoint, []string, error) {
-	// Normalize startNanos and endNanos the nearest SampleDuration boundary.
-	startNanos -= startNanos % r.SampleDuration()
->>>>>>> fc87220c
 
 	var rows []client.KeyValue
 	if len(query.Sources) == 0 {
