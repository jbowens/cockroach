--- conflicted
+++ resolved
@@ -153,42 +153,27 @@
 	store roachpb.StoreDescriptor, sl StoreList,
 ) bool {
 	// TODO(peter,bram,cuong): The FractionUsed check seems suspicious. When a
-	// node becomes fuller than maxCapacityUsedThreshold we will always select it
+	// node becomes fuller than maxFractionUsedThreshold we will always select it
 	// for rebalancing. This is currently utilized by tests.
 	maxCapacityUsed := store.Capacity.FractionUsed() >= maxFractionUsedThreshold
 
-<<<<<<< HEAD
-	// The store requires rebalancing if its range count is larger than
+	// Rebalance if we're above the rebalance target, which is
 	// mean*(1+RebalanceThreshold).
 	target := int32(math.Ceil(sl.candidateCount.mean * (1 + RebalanceThreshold)))
-	shouldRebalance := store.Capacity.FractionUsed() >= maxFractionUsedThreshold ||
-		store.Capacity.RangeCount > target
-	if shouldRebalance {
-		// Require that moving a replica from the given store makes its range count
-		// converge on the mean range count. This only affects clusters with a
-		// small number of ranges.
-		shouldRebalance =
-			(math.Abs(float64(store.Capacity.RangeCount-1)-sl.candidateCount.mean) <
-				math.Abs(float64(store.Capacity.RangeCount)-sl.candidateCount.mean))
-=======
-	// Rebalance if we're above the rebalance target, which is
-	// mean*(1+rebalanceThreshold).
-	target := int32(math.Ceil(sl.candidateCount.mean * (1 + rebalanceThreshold)))
 	rangeCountAboveTarget := store.Capacity.RangeCount > target
 
 	// Rebalance if the candidate store has a range count above the mean, and
 	// there exists another store that is underfull: its range count is smaller
-	// than mean*(1-rebalanceThreshold).
+	// than mean*(1-RebalanceThreshold).
 	var rebalanceToUnderfullStore bool
 	if float64(store.Capacity.RangeCount) > sl.candidateCount.mean {
-		underfullThreshold := int32(math.Floor(sl.candidateCount.mean * (1 - rebalanceThreshold)))
+		underfullThreshold := int32(math.Floor(sl.candidateCount.mean * (1 - RebalanceThreshold)))
 		for _, desc := range sl.stores {
 			if desc.Capacity.RangeCount < underfullThreshold {
 				rebalanceToUnderfullStore = true
 				break
 			}
 		}
->>>>>>> 2921fddd
 	}
 
 	// Require that moving a replica from the given store makes its range count
